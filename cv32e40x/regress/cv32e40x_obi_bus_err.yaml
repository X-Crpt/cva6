--- conflicted
+++ resolved
@@ -16,15 +16,11 @@
     build: uvmt_cv32e40x
     description: Random OBI instruction bus error test
     dir: cv32e40x/sim/uvmt
-<<<<<<< HEAD
-    cmd: make gen_corev-dv test COREV=YES TEST=corev_rand_instr_obi_err
+    cmd: make gen_corev-dv test TEST=corev_rand_instr_obi_err
     num: 20
   corev_rand_instr_obi_err_debug:
     build: uvmt_cv32e40x
     description: Random OBI instruction bus error test
     dir: cv32e40x/sim/uvmt
     cmd: make gen_corev-dv test COREV=YES TEST=corev_rand_instr_obi_err_debug
-=======
-    cmd: make gen_corev-dv test TEST=corev_rand_instr_obi_err
->>>>>>> 6dbc2290
     num: 20