--- conflicted
+++ resolved
@@ -44,15 +44,12 @@
 dpi_hdr := $(wildcard tb/dpi/*.h)
 # this list contains the standalone components
 src :=  $(filter-out src/ariane_regfile.sv, $(wildcard src/*.sv))      \
-<<<<<<< HEAD
         $(wildcard src/fpu/src/utils/*.vhd)                            \
         $(wildcard src/fpu/src/ops/*.vhd)                              \
         $(wildcard src/fpu/src/subunits/*.vhd)                         \
         src/fpu_legacy/hdl/fpu_div_sqrt_mvp/defs_div_sqrt_mvp.sv       \
         $(wildcard src/fpu_legacy/hdl/fpu_div_sqrt_mvp/*.sv)           \
-=======
         $(wildcard src/frontend/*.sv)                                  \
->>>>>>> 90619fd8
         $(wildcard src/cache_subsystem/*.sv)                           \
         $(wildcard bootrom/*.sv)                                       \
         $(wildcard src/axi_slice/*.sv)                                 \
@@ -76,12 +73,6 @@
         tb/common/SimDTM.sv                                            \
         tb/common/SimJTAG.sv
 
-<<<<<<< HEAD
-=======
-
-
-
->>>>>>> 90619fd8
 # look for testbenches
 tbs := tb/ariane_tb.sv tb/ariane_testharness.sv
 # RISCV asm tests and benchmark setup (used for CI)
@@ -160,11 +151,7 @@
 	+BASEDIR=$(riscv-test-dir) $(uvm-flags) "+UVM_VERBOSITY=LOW" -coverage -classdebug +jtag_rbb_enable=0     \
 	$(QUESTASIM_FLAGS) \
 	-gblso $(RISCV)/lib/libfesvr.so -sv_lib $(library)/ariane_dpi                                        \
-<<<<<<< HEAD
 	-do "set StdArithNoWarnings 1; set NumericStdNoWarnings 1; coverage save -onexit tmp/$@.ucdb; run -a; quit -code [coverage attribute -name TESTSTATUS -concise]"    \
-=======
-	-do "coverage save -onexit tmp/$@.ucdb; run -a; quit -code [coverage attribute -name TESTSTATUS -concise]"    \
->>>>>>> 90619fd8
 	${top_level}_optimized +permissive-off ++$(riscv-test-dir)/$@ ++$(target-options) | tee tmp/riscv-asm-tests-$@.log
 
 $(riscv-benchmarks): build $(library)/ariane_dpi.so
@@ -172,11 +159,7 @@
 	+BASEDIR=$(riscv-benchmarks-dir) $(uvm-flags) "+UVM_VERBOSITY=LOW" -coverage -classdebug +jtag_rbb_enable=0   \
 	$(QUESTASIM_FLAGS) \
 	-gblso $(RISCV)/lib/libfesvr.so -sv_lib $(library)/ariane_dpi                                        \
-<<<<<<< HEAD
 	-do "set StdArithNoWarnings 1; set NumericStdNoWarnings 1; coverage save -onexit tmp/$@.ucdb; run -a; quit -code [coverage attribute -name TESTSTATUS -concise]"    \
-=======
-	-do "coverage save -onexit tmp/$@.ucdb; run -a; quit -code [coverage attribute -name TESTSTATUS -concise]"    \
->>>>>>> 90619fd8
 	${top_level}_optimized +permissive-off ++$(riscv-benchmarks-dir)/$@ ++$(target-options) | tee tmp/riscv-benchmarks-$@.log
 
 
