# Author: Florian Zaruba, ETH Zurich
# Date: 03/19/2017
# Description: Makefile for linting and testing Ariane.

# questa library
library        ?= work
# verilator lib
ver-library    ?= work-ver
# library for DPI
dpi-library    ?= work-dpi
# Top level module to compile
top_level      ?= ariane_tb
# Maximum amount of cycles for a successful simulation run
max_cycles     ?= 10000000
# Test case to run
test_case      ?= core_test
# QuestaSim Version
questa_version ?= ${QUESTASIM_VERSION}
# verilator version
verilator      ?= verilator
# traget option
target-options ?=
# additional definess
defines        ?=
# test name for torture runs (binary name)
test-location  ?= output/test
# set to either nothing or -log
torture-logs   := -log

# Sources
# Package files -> compile first
<<<<<<< HEAD
ariane_pkg := include/riscv_pkg.sv         \
              src/debug/dm_pkg.sv          \
              src/axi/src/axi_pkg.sv       \
              include/ariane_pkg.sv        \
              include/std_cache_pkg.sv     \
              include/serpent_cache_pkg.sv \
              include/axi_intf.sv
=======
ariane_pkg := include/riscv_pkg.sv                          \
              src/debug/dm_pkg.sv                           \
              include/ariane_pkg.sv                         \
              include/std_cache_pkg.sv                      \
              src/axi/src/axi_pkg.sv                        \
              include/axi_intf.sv                           \
              src/fpu/src/pkg/fpnew_pkg.vhd                 \
              src/fpu/src/pkg/fpnew_fmts_pkg.vhd            \
              src/fpu/src/pkg/fpnew_comps_pkg.vhd           \
              src/fpu_div_sqrt_mvp/hdl/defs_div_sqrt_mvp.sv \
              src/fpu/src/pkg/fpnew_pkg_constants.vhd
>>>>>>> aa47e4a8

# utility modules
util := $(wildcard src/util/*.svh)                            \
        src/util/instruction_tracer_pkg.sv                    \
        src/util/instruction_tracer_if.sv                     \
        src/tech_cells_generic/src/cluster_clock_gating.sv    \
        src/util/sram.sv

# Test packages
test_pkg := $(wildcard tb/test/*/*sequence_pkg.sv*) \
            $(wildcard tb/test/*/*_pkg.sv*)
# DPI
dpi := $(patsubst tb/dpi/%.cc,${dpi-library}/%.o,$(wildcard tb/dpi/*.cc))
dpi_hdr := $(wildcard tb/dpi/*.h)
# this list contains the standalone components
src :=  $(filter-out src/ariane_regfile.sv, $(wildcard src/*.sv))      \
        $(wildcard src/fpu/src/utils/*.vhd)                            \
        $(wildcard src/fpu/src/ops/*.vhd)                              \
        $(wildcard src/fpu/src/subunits/*.vhd)                         \
        $(filter-out src/fpu_div_sqrt_mvp/hdl/defs_div_sqrt_mvp.sv,    \
        $(wildcard src/fpu_div_sqrt_mvp/hdl/*.sv))                     \
        $(wildcard src/frontend/*.sv)                                  \
        $(wildcard src/cache_subsystem/*.sv)                           \
        $(wildcard bootrom/*.sv)                                       \
        $(wildcard src/clint/*.sv)                                     \
        $(wildcard src/axi_node/src/*.sv)                              \
        $(wildcard src/axi_mem_if/src/*.sv)                            \
        $(filter-out src/debug/dm_pkg.sv, $(wildcard src/debug/*.sv))  \
        $(wildcard src/debug/debug_rom/*.sv)                           \
        src/fpu/src/fpnew.vhd                                          \
        src/fpu/src/fpnew_top.vhd                                      \
        src/common_cells/src/deprecated/generic_fifo.sv                \
        src/common_cells/src/deprecated/pulp_sync.sv                   \
        src/common_cells/src/deprecated/find_first_one.sv              \
        src/common_cells/src/rstgen_bypass.sv                          \
        src/axi/src/axi_cut.sv                                         \
        src/axi/src/axi_join.sv                                        \
        src/fpga-support/rtl/SyncSpRamBeNx64.sv                        \
        src/common_cells/src/sync.sv                                   \
        src/common_cells/src/cdc_2phase.sv                             \
        src/common_cells/src/spill_register.sv                         \
        src/common_cells/src/sync_wedge.sv                             \
        src/common_cells/src/fifo_v2.sv                                \
        src/common_cells/src/fifo_v1.sv                                \
        src/common_cells/src/lzc.sv                                    \
        src/common_cells/src/rrarbiter.sv                              \
        src/common_cells/src/lfsr_8bit.sv                              \
        src/tech_cells_generic/src/cluster_clock_inverter.sv           \
        src/tech_cells_generic/src/pulp_clock_mux2.sv                  \
        tb/ariane_testharness.sv                                       \
        tb/common/SimDTM.sv                                            \
        tb/common/SimJTAG.sv

# root path
root-dir := $(shell pwd)
# look for testbenches
tbs := tb/ariane_tb.sv tb/ariane_testharness.sv
# RISCV asm tests and benchmark setup (used for CI)
# there is a definesd test-list with selected CI tests
riscv-test-dir            := tmp/riscv-tests/build/isa/
riscv-benchmarks-dir      := tmp/riscv-tests/build/benchmarks/
riscv-asm-tests-list      := ci/riscv-asm-tests.list
riscv-amo-tests-list      := ci/riscv-amo-tests.list
riscv-benchmarks-list     := ci/riscv-benchmarks.list
riscv-asm-tests           := $(shell xargs printf '\n%s' < $(riscv-asm-tests-list)  | cut -b 1-)
riscv-benchmarks          := $(shell xargs printf '\n%s' < $(riscv-benchmarks-list) | cut -b 1-)

# Search here for include files (e.g.: non-standalone components)
incdir :=
# Compile and sim flags
compile_flag += +cover=bcfst+/dut -incr -64 -nologo -quiet -suppress 13262 -permissive +define+$(defines)
<<<<<<< HEAD
uvm-flags    += +UVM_NO_RELNOTES +UVM_VERBOSITY=LOW
questa-flags += -t 1ns -64 -coverage -classdebug $(gui-sim)
# if defined, calls the questa targets in batch mode
ifdef batch-mode
	questa-flags += -c
	questa-cmd   := -do "coverage save -onexit tmp/$@.ucdb; run -a; quit -code [coverage attribute -name TESTSTATUS -concise]"
else
	questa-cmd   := -do " log -r /*; run -all;"
endif

=======
compile_flag_vhd += -64 -nologo -quiet -2008
uvm-flags    += +UVM_NO_RELNOTES
>>>>>>> aa47e4a8
# Iterate over all include directories and write them with +incdir+ prefixed
# +incdir+ works for Verilator and QuestaSim
list_incdir := $(foreach dir, ${incdir}, +incdir+$(dir))

# RISCV torture setup
riscv-torture-dir    := tmp/riscv-torture
riscv-torture-bin    := java -Xmx1G -Xss8M -XX:MaxPermSize=128M -jar sbt-launch.jar

# Build the TB and module using QuestaSim
build: $(library) $(library)/.build-srcs $(library)/.build-tb $(dpi-library)/ariane_dpi.so
	# Optimize top level
	vopt$(questa_version) $(compile_flag) -work $(library)  $(top_level) -o $(top_level)_optimized +acc -check_synthesis

# src files
$(library)/.build-srcs: $(ariane_pkg) $(util) $(src) $(library)
	vlog$(questa_version) $(compile_flag) -work $(library) $(filter %.sv,$(ariane_pkg)) $(list_incdir) -suppress 2583
	vcom$(questa_version) $(compile_flag_vhd) -work $(library) -pedanticerrors $(filter %.vhd,$(ariane_pkg))
	vlog$(questa_version) $(compile_flag) -work $(library) $(filter %.sv,$(util)) $(list_incdir) -suppress 2583
	# Suppress message that always_latch may not be checked thoroughly by QuestaSim.
	vcom$(questa_version) $(compile_flag_vhd) -work $(library) -pedanticerrors $(filter %.vhd,$(src))
	vlog$(questa_version) $(compile_flag) -work $(library) -pedanticerrors $(filter %.sv,$(src)) $(list_incdir) -suppress 2583
	touch $(library)/.build-srcs

# build TBs
$(library)/.build-tb: $(dpi) $(tbs)
	# Compile top level
	vlog$(questa_version) -sv $(tbs) -work $(library)
	touch $(library)/.build-tb

$(library):
	vlib${questa_version} $(library)

# compile DPIs
$(dpi-library)/%.o: tb/dpi/%.cc $(dpi_hdr)
	mkdir -p $(dpi-library)
	$(CXX) -shared -fPIC -std=c++0x -Bsymbolic -I$(QUESTASIM_HOME)/include -o $@ $<

$(dpi-library)/ariane_dpi.so: $(dpi)
	mkdir -p $(dpi-library)
	# Compile C-code and generate .so file
	$(CXX) -shared -m64 -o $(dpi-library)/ariane_dpi.so $? -lfesvr

<<<<<<< HEAD
# single test runs on Questa can be started by calling make <testname>, e.g. make towers.riscv
# the test names are defined in ci/riscv-asm-tests.list, and in ci/riscv-benchmarks.list
# if you want to run in batch mode, use make <testname> batch-mode=1
$(riscv-asm-tests): build
	vsim${questa_version} +permissive $(questa-flags) $(questa-cmd) -lib $(library) +max-cycles=$(max_cycles) +UVM_TESTNAME=$(test_case) \
	+BASEDIR=$(riscv-test-dir) $(uvm-flags) +jtag_rbb_enable=0  -gblso $(RISCV)/lib/libfesvr.so -sv_lib $(dpi-library)/ariane_dpi        \
	${top_level}_optimized +permissive-off ++$(riscv-test-dir)/$@ ++$(target-options) | tee tmp/riscv-asm-tests-$@.log

$(riscv-benchmarks): build
	vsim${questa_version} +permissive $(questa-flags) $(questa-cmd) -lib $(library) +max-cycles=$(max_cycles) +UVM_TESTNAME=$(test_case) \
	+BASEDIR=$(riscv-benchmarks-dir) $(uvm-flags) +jtag_rbb_enable=0 -gblso $(RISCV)/lib/libfesvr.so -sv_lib $(dpi-library)/ariane_dpi   \
=======
sim: build
	vsim${questa_version} +permissive -64 -lib ${library} +max-cycles=$(max_cycles) +UVM_TESTNAME=${test_case}        \
	+BASEDIR=$(riscv-test-dir) $(uvm-flags) "+UVM_VERBOSITY=LOW" -coverage -classdebug  +jtag_rbb_enable=0            \
	$(QUESTASIM_FLAGS)                                                                                                \
	-gblso $(RISCV)/lib/libfesvr.so -sv_lib $(dpi-library)/ariane_dpi -do " set StdArithNoWarnings 1; set NumericStdNoWarnings 1; log -r /*; run -all; exit"  \
    ${top_level}_optimized +permissive-off ++$(riscv-test-dir)/$(riscv-test) ++$(target-options)

simc: build
	vsim${questa_version} +permissive -64 -c -lib ${library} +max-cycles=$(max_cycles) +UVM_TESTNAME=${test_case} \
	+BASEDIR=$(riscv-test-dir) $(uvm-flags) "+UVM_VERBOSITY=LOW" -coverage -classdebug +jtag_rbb_enable=0         \
	$(QUESTASIM_FLAGS)                                                                                            \
	-gblso $(RISCV)/lib/libfesvr.so -sv_lib $(dpi-library)/ariane_dpi -do " set StdArithNoWarnings 1; set NumericStdNoWarnings 1; run -all; exit"                       \
    ${top_level}_optimized +permissive-off ++$(riscv-test-dir)/$(riscv-test) ++$(target-options)

simc-log: build
	vsim${questa_version} +permissive -64 -c -lib ${library} +max-cycles=$(max_cycles) +UVM_TESTNAME=${test_case} \
	+BASEDIR=$(riscv-test-dir) $(uvm-flags) "+UVM_VERBOSITY=LOW" -coverage -classdebug +jtag_rbb_enable=0         \
	$(QUESTASIM_FLAGS)                                                                                            \
	-gblso $(RISCV)/lib/libfesvr.so -sv_lib $(dpi-library)/ariane_dpi -do " set StdArithNoWarnings 1; set NumericStdNoWarnings 1; log -r /*; run -all; exit"                       \
    ${top_level}_optimized +permissive-off ++$(riscv-test-dir)/$(riscv-test) ++$(target-options)

$(riscv-asm-tests): build
	vsim${questa_version} +permissive -64 -c -lib ${library} +max-cycles=$(max_cycles) +UVM_TESTNAME=${test_case} \
	+BASEDIR=$(riscv-test-dir) $(uvm-flags) "+UVM_VERBOSITY=LOW" -coverage -classdebug +jtag_rbb_enable=0         \
	$(QUESTASIM_FLAGS)                                                                                            \
	-gblso $(RISCV)/lib/libfesvr.so -sv_lib $(dpi-library)/ariane_dpi                                             \
	-do " set StdArithNoWarnings 1; set NumericStdNoWarnings 1; coverage save -onexit tmp/$@.ucdb; run -a; quit -code [coverage attribute -name TESTSTATUS -concise]"    \
	${top_level}_optimized +permissive-off ++$(riscv-test-dir)/$@ ++$(target-options) | tee tmp/riscv-asm-tests-$@.log

$(riscv-benchmarks): build
	vsim${questa_version} +permissive -64 -c -lib ${library} +max-cycles=$(max_cycles) +UVM_TESTNAME=${test_case} \
	+BASEDIR=$(riscv-benchmarks-dir) $(uvm-flags) "+UVM_VERBOSITY=LOW" -coverage -classdebug +jtag_rbb_enable=0   \
	$(QUESTASIM_FLAGS)                                                                                            \
	-gblso $(RISCV)/lib/libfesvr.so -sv_lib $(dpi-library)/ariane_dpi                                             \
	-do " set StdArithNoWarnings 1; set NumericStdNoWarnings 1; coverage save -onexit tmp/$@.ucdb; run -a; quit -code [coverage attribute -name TESTSTATUS -concise]"    \
>>>>>>> aa47e4a8
	${top_level}_optimized +permissive-off ++$(riscv-benchmarks-dir)/$@ ++$(target-options) | tee tmp/riscv-benchmarks-$@.log

# can use -jX to run ci tests in parallel using X processes
run-asm-tests: $(riscv-asm-tests)
	$(MAKE) check-asm-tests

run-amo-tests: $(riscv-amo-tests)
	make check-amo-tests

check-asm-tests:
	ci/check-tests.sh tmp/riscv-asm-tests- $(shell wc -l $(riscv-asm-tests-list) | awk -F " " '{ print $1 }')

check-amo-tests:
	ci/check-tests.sh tmp/riscv-amo-tests- $(shell wc -l $(riscv-amo-tests-list) | awk -F " " '{ print $1 }')

# can use -jX to run ci tests in parallel using X processes
run-benchmarks: $(riscv-benchmarks)
	$(MAKE) check-benchmarks

check-benchmarks:
	ci/check-tests.sh tmp/riscv-benchmarks- $(shell wc -l $(riscv-benchmarks-list) | awk -F " " '{ print $1 }')

# verilator-specific
verilate_command := $(verilator)                                                           \
                    $(filter-out %.vhd, $(ariane_pkg))                                     \
                    $(filter-out src/fpu_wrap.sv, $(filter-out %.vhd, $(src)))             \
                    +define+$(defines)                                                     \
                    src/util/sram.sv                                                       \
                    +incdir+src/axi_node                                                   \
                    --unroll-count 256                                                     \
                    -Werror-PINMISSING                                                     \
                    -Werror-IMPLICIT                                                       \
                    -Wno-fatal                                                             \
                    -Wno-PINCONNECTEMPTY                                                   \
                    -Wno-ASSIGNDLY                                                         \
                    -Wno-DECLFILENAME                                                      \
                    -Wno-UNOPTFLAT                                                         \
                    -Wno-UNUSED                                                            \
                    -Wno-style                                                             \
                    -Wno-lint                                                              \
                    $(if $(DEBUG),--trace-structs --trace,)                                \
                    -LDFLAGS "-lfesvr" -CFLAGS "-std=c++11 -I../tb/dpi" -Wall --cc  --vpi  \
                    $(list_incdir) --top-module ariane_testharness                         \
                    --Mdir $(ver-library) -O3                                              \
                    --exe tb/ariane_tb.cpp tb/dpi/SimDTM.cc tb/dpi/SimJTAG.cc tb/dpi/remote_bitbang.cc

# User Verilator, at some point in the future this will be auto-generated
verilate:
	$(verilate_command)
	cd $(ver-library) && $(MAKE) -j${NUM_JOBS} -f Variane_testharness.mk

$(addsuffix -verilator,$(riscv-asm-tests)): verilate
	$(ver-library)/Variane_testharness $(riscv-test-dir)/$(subst -verilator,,$@)

run-asm-tests-verilator: $(addsuffix -verilator, $(riscv-asm-tests)) $(addsuffix -verilator, $(riscv-amo-tests))

# split into two halfs for travis jobs (otherwise they will time out)
run-asm-tests1-verilator: $(addsuffix -verilator, $(filter rv64ui-v-% ,$(riscv-asm-tests)))

run-asm-tests2-verilator: $(addsuffix -verilator, $(filter-out rv64ui-v-% ,$(riscv-asm-tests)))

run-amo-verilator: $(addsuffix -verilator, $(riscv-amo-tests))


$(addsuffix -verilator,$(riscv-benchmarks)): verilate
	$(ver-library)/Variane_testharness $(riscv-benchmarks-dir)/$(subst -verilator,,$@)

run-benchmarks-verilator: $(addsuffix -verilator,$(riscv-benchmarks))

# torture-specific
torture-gen:
	cd $(riscv-torture-dir) && $(riscv-torture-bin) 'generator/run'

torture-itest:
	cd $(riscv-torture-dir) && $(riscv-torture-bin) 'testrun/run -a output/test.S'

torture-rtest: build
	cd $(riscv-torture-dir) && printf "#!/bin/sh\ncd $(root-dir) && $(MAKE) run-torture$(torture-logs) defines=$(defines) test-location=$(test-location)" > call.sh && chmod +x call.sh
	cd $(riscv-torture-dir) && $(riscv-torture-bin) 'testrun/run -r ./call.sh -a $(test-location).S' | tee $(test-location).log
	make check-torture test-location=$(test-location)

torture-dummy: build
	cd $(riscv-torture-dir) && printf "#!/bin/sh\ncd $(root-dir) && $(MAKE) run-torture defines=$(defines) test-location=\$${@: -1}" > call.sh

torture-rnight: build
	cd $(riscv-torture-dir) && printf "#!/bin/sh\ncd $(root-dir) && $(MAKE) run-torture$(torture-logs) defines=$(defines) test-location=\$${@: -1}" > call.sh && chmod +x call.sh
	cd $(riscv-torture-dir) && $(riscv-torture-bin) 'overnight/run -r ./call.sh -g none' | tee output/overnight.log
	$(MAKE) check-torture

torture-rtest-verilator: verilate
	cd $(riscv-torture-dir) && printf "#!/bin/sh\ncd $(root-dir) && $(MAKE) run-torture-verilator defines=$(defines)" > call.sh && chmod +x call.sh
	cd $(riscv-torture-dir) && $(riscv-torture-bin) 'testrun/run -r ./call.sh -a output/test.S' | tee output/test.log
	$(MAKE) check-torture

run-torture: build
<<<<<<< HEAD
	vsim${questa_version} +permissive $(questa-flags) -c -lib $(library) +max-cycles=$(max_cycles)+UVM_TESTNAME=$(test_case)             \
	+BASEDIR=$(riscv-torture-dir) $(uvm-flags) +jtag_rbb_enable=0 -gblso $(RISCV)/lib/libfesvr.so -sv_lib $(dpi-library)/ariane_dpi      \
	-do "coverage save -onexit tmp/$@.ucdb; run -a; quit -code [coverage attribute -name TESTSTATUS -concise]"                           \
	${top_level}_optimized +permissive-off +signature=$(riscv-torture-dir)/$(test-location).rtlsim.sig ++$(riscv-torture-dir)/$(test-location) ++$(target-options)
=======
	vsim${questa_version} +permissive -64 -c -lib ${library} +max-cycles=$(max_cycles)+UVM_TESTNAME=${test_case}  \
	+BASEDIR=$(riscv-torture-dir) $(uvm-flags) "+UVM_VERBOSITY=LOW" -coverage -classdebug +jtag_rbb_enable=0      \
	$(QUESTASIM_FLAGS)                                                                                            \
	-gblso $(RISCV)/lib/libfesvr.so -sv_lib $(dpi-library)/ariane_dpi                                             \
	-do " set StdArithNoWarnings 1; set NumericStdNoWarnings 1; coverage save -onexit tmp/$@.ucdb; run -a; quit -code [coverage attribute -name TESTSTATUS -concise]"    \
	${top_level}_optimized +permissive-off                                                                        \
	+signature=$(riscv-torture-dir)/$(test-location).rtlsim.sig ++$(riscv-torture-dir)/$(test-location) ++$(target-options)
>>>>>>> aa47e4a8

run-torture-log: build
	vsim${questa_version} +permissive $(questa-flags) -c -lib $(library) +max-cycles=$(max_cycles)+UVM_TESTNAME=$(test_case)                                                     \
	+BASEDIR=$(riscv-torture-dir) $(uvm-flags) +jtag_rbb_enable=0 -gblso $(RISCV)/lib/libfesvr.so -sv_lib $(dpi-library)/ariane_dpi                                              \
	-do " set StdArithNoWarnings 1; set NumericStdNoWarnings 1; coverage save -onexit tmp/$@.ucdb; log -r /*; run -a; quit -code [coverage attribute -name TESTSTATUS -concise]" \
	${top_level}_optimized +permissive-off +signature=$(riscv-torture-dir)/$(test-location).rtlsim.sig ++$(riscv-torture-dir)/$(test-location) ++$(target-options)
	cp vsim.wlf $(riscv-torture-dir)/$(test-location).wlf
	cp trace_core_00_0.log $(riscv-torture-dir)/$(test-location).trace
	cp trace_core_00_0_commit.log $(riscv-torture-dir)/$(test-location).commit
	cp transcript $(riscv-torture-dir)/$(test-location).transcript

run-torture-verilator: verilate
	$(ver-library)/Variane_testharness +max-cycles=$(max_cycles) +signature=$(riscv-torture-dir)/output/test.rtlsim.sig $(riscv-torture-dir)/output/test

check-torture:
	grep 'All signatures match for $(test-location)' $(riscv-torture-dir)/$(test-location).log
	diff -s $(riscv-torture-dir)/$(test-location).spike.sig $(riscv-torture-dir)/$(test-location).rtlsim.sig

clean:
	rm -rf $(riscv-torture-dir)/output/test*
	rm -rf $(library)/ $(dpi-library)/ $(ver-library)/
	rm -f tmp/*.ucdb tmp/*.log *.wlf *vstf wlft* *.ucdb

.PHONY:
	build sim simc verilate clean                                             \
	$(riscv-asm-tests) $(addsuffix _verilator,$(riscv-asm-tests))             \
	$(riscv-benchmarks) $(addsuffix _verilator,$(riscv-benchmarks))           \
	check-benchmarks check-asm-tests                                          \
	torture-gen torture-itest torture-rtest                                   \
	run-torture run-torture-verilator check-torture check-torture-verilator
<|MERGE_RESOLUTION|>--- conflicted
+++ resolved
@@ -29,19 +29,11 @@
 
 # Sources
 # Package files -> compile first
-<<<<<<< HEAD
-ariane_pkg := include/riscv_pkg.sv         \
-              src/debug/dm_pkg.sv          \
-              src/axi/src/axi_pkg.sv       \
-              include/ariane_pkg.sv        \
-              include/std_cache_pkg.sv     \
-              include/serpent_cache_pkg.sv \
-              include/axi_intf.sv
-=======
 ariane_pkg := include/riscv_pkg.sv                          \
               src/debug/dm_pkg.sv                           \
               include/ariane_pkg.sv                         \
               include/std_cache_pkg.sv                      \
+              include/serpent_cache_pkg.sv                  \
               src/axi/src/axi_pkg.sv                        \
               include/axi_intf.sv                           \
               src/fpu/src/pkg/fpnew_pkg.vhd                 \
@@ -49,7 +41,6 @@
               src/fpu/src/pkg/fpnew_comps_pkg.vhd           \
               src/fpu_div_sqrt_mvp/hdl/defs_div_sqrt_mvp.sv \
               src/fpu/src/pkg/fpnew_pkg_constants.vhd
->>>>>>> aa47e4a8
 
 # utility modules
 util := $(wildcard src/util/*.svh)                            \
@@ -121,7 +112,6 @@
 incdir :=
 # Compile and sim flags
 compile_flag += +cover=bcfst+/dut -incr -64 -nologo -quiet -suppress 13262 -permissive +define+$(defines)
-<<<<<<< HEAD
 uvm-flags    += +UVM_NO_RELNOTES +UVM_VERBOSITY=LOW
 questa-flags += -t 1ns -64 -coverage -classdebug $(gui-sim)
 # if defined, calls the questa targets in batch mode
@@ -131,11 +121,7 @@
 else
 	questa-cmd   := -do " log -r /*; run -all;"
 endif
-
-=======
 compile_flag_vhd += -64 -nologo -quiet -2008
-uvm-flags    += +UVM_NO_RELNOTES
->>>>>>> aa47e4a8
 # Iterate over all include directories and write them with +incdir+ prefixed
 # +incdir+ works for Verilator and QuestaSim
 list_incdir := $(foreach dir, ${incdir}, +incdir+$(dir))
@@ -178,7 +164,6 @@
 	# Compile C-code and generate .so file
 	$(CXX) -shared -m64 -o $(dpi-library)/ariane_dpi.so $? -lfesvr
 
-<<<<<<< HEAD
 # single test runs on Questa can be started by calling make <testname>, e.g. make towers.riscv
 # the test names are defined in ci/riscv-asm-tests.list, and in ci/riscv-benchmarks.list
 # if you want to run in batch mode, use make <testname> batch-mode=1
@@ -190,43 +175,6 @@
 $(riscv-benchmarks): build
 	vsim${questa_version} +permissive $(questa-flags) $(questa-cmd) -lib $(library) +max-cycles=$(max_cycles) +UVM_TESTNAME=$(test_case) \
 	+BASEDIR=$(riscv-benchmarks-dir) $(uvm-flags) +jtag_rbb_enable=0 -gblso $(RISCV)/lib/libfesvr.so -sv_lib $(dpi-library)/ariane_dpi   \
-=======
-sim: build
-	vsim${questa_version} +permissive -64 -lib ${library} +max-cycles=$(max_cycles) +UVM_TESTNAME=${test_case}        \
-	+BASEDIR=$(riscv-test-dir) $(uvm-flags) "+UVM_VERBOSITY=LOW" -coverage -classdebug  +jtag_rbb_enable=0            \
-	$(QUESTASIM_FLAGS)                                                                                                \
-	-gblso $(RISCV)/lib/libfesvr.so -sv_lib $(dpi-library)/ariane_dpi -do " set StdArithNoWarnings 1; set NumericStdNoWarnings 1; log -r /*; run -all; exit"  \
-    ${top_level}_optimized +permissive-off ++$(riscv-test-dir)/$(riscv-test) ++$(target-options)
-
-simc: build
-	vsim${questa_version} +permissive -64 -c -lib ${library} +max-cycles=$(max_cycles) +UVM_TESTNAME=${test_case} \
-	+BASEDIR=$(riscv-test-dir) $(uvm-flags) "+UVM_VERBOSITY=LOW" -coverage -classdebug +jtag_rbb_enable=0         \
-	$(QUESTASIM_FLAGS)                                                                                            \
-	-gblso $(RISCV)/lib/libfesvr.so -sv_lib $(dpi-library)/ariane_dpi -do " set StdArithNoWarnings 1; set NumericStdNoWarnings 1; run -all; exit"                       \
-    ${top_level}_optimized +permissive-off ++$(riscv-test-dir)/$(riscv-test) ++$(target-options)
-
-simc-log: build
-	vsim${questa_version} +permissive -64 -c -lib ${library} +max-cycles=$(max_cycles) +UVM_TESTNAME=${test_case} \
-	+BASEDIR=$(riscv-test-dir) $(uvm-flags) "+UVM_VERBOSITY=LOW" -coverage -classdebug +jtag_rbb_enable=0         \
-	$(QUESTASIM_FLAGS)                                                                                            \
-	-gblso $(RISCV)/lib/libfesvr.so -sv_lib $(dpi-library)/ariane_dpi -do " set StdArithNoWarnings 1; set NumericStdNoWarnings 1; log -r /*; run -all; exit"                       \
-    ${top_level}_optimized +permissive-off ++$(riscv-test-dir)/$(riscv-test) ++$(target-options)
-
-$(riscv-asm-tests): build
-	vsim${questa_version} +permissive -64 -c -lib ${library} +max-cycles=$(max_cycles) +UVM_TESTNAME=${test_case} \
-	+BASEDIR=$(riscv-test-dir) $(uvm-flags) "+UVM_VERBOSITY=LOW" -coverage -classdebug +jtag_rbb_enable=0         \
-	$(QUESTASIM_FLAGS)                                                                                            \
-	-gblso $(RISCV)/lib/libfesvr.so -sv_lib $(dpi-library)/ariane_dpi                                             \
-	-do " set StdArithNoWarnings 1; set NumericStdNoWarnings 1; coverage save -onexit tmp/$@.ucdb; run -a; quit -code [coverage attribute -name TESTSTATUS -concise]"    \
-	${top_level}_optimized +permissive-off ++$(riscv-test-dir)/$@ ++$(target-options) | tee tmp/riscv-asm-tests-$@.log
-
-$(riscv-benchmarks): build
-	vsim${questa_version} +permissive -64 -c -lib ${library} +max-cycles=$(max_cycles) +UVM_TESTNAME=${test_case} \
-	+BASEDIR=$(riscv-benchmarks-dir) $(uvm-flags) "+UVM_VERBOSITY=LOW" -coverage -classdebug +jtag_rbb_enable=0   \
-	$(QUESTASIM_FLAGS)                                                                                            \
-	-gblso $(RISCV)/lib/libfesvr.so -sv_lib $(dpi-library)/ariane_dpi                                             \
-	-do " set StdArithNoWarnings 1; set NumericStdNoWarnings 1; coverage save -onexit tmp/$@.ucdb; run -a; quit -code [coverage attribute -name TESTSTATUS -concise]"    \
->>>>>>> aa47e4a8
 	${top_level}_optimized +permissive-off ++$(riscv-benchmarks-dir)/$@ ++$(target-options) | tee tmp/riscv-benchmarks-$@.log
 
 # can use -jX to run ci tests in parallel using X processes
@@ -322,20 +270,10 @@
 	$(MAKE) check-torture
 
 run-torture: build
-<<<<<<< HEAD
-	vsim${questa_version} +permissive $(questa-flags) -c -lib $(library) +max-cycles=$(max_cycles)+UVM_TESTNAME=$(test_case)             \
-	+BASEDIR=$(riscv-torture-dir) $(uvm-flags) +jtag_rbb_enable=0 -gblso $(RISCV)/lib/libfesvr.so -sv_lib $(dpi-library)/ariane_dpi      \
-	-do "coverage save -onexit tmp/$@.ucdb; run -a; quit -code [coverage attribute -name TESTSTATUS -concise]"                           \
+	vsim${questa_version} +permissive $(questa-flags) -c -lib $(library) +max-cycles=$(max_cycles)+UVM_TESTNAME=$(test_case)                                             \
+	+BASEDIR=$(riscv-torture-dir) $(uvm-flags) +jtag_rbb_enable=0 -gblso $(RISCV)/lib/libfesvr.so -sv_lib $(dpi-library)/ariane_dpi                                      \
+	-do " set StdArithNoWarnings 1; set NumericStdNoWarnings 1; coverage save -onexit tmp/$@.ucdb; run -a; quit -code [coverage attribute -name TESTSTATUS -concise]"    \
 	${top_level}_optimized +permissive-off +signature=$(riscv-torture-dir)/$(test-location).rtlsim.sig ++$(riscv-torture-dir)/$(test-location) ++$(target-options)
-=======
-	vsim${questa_version} +permissive -64 -c -lib ${library} +max-cycles=$(max_cycles)+UVM_TESTNAME=${test_case}  \
-	+BASEDIR=$(riscv-torture-dir) $(uvm-flags) "+UVM_VERBOSITY=LOW" -coverage -classdebug +jtag_rbb_enable=0      \
-	$(QUESTASIM_FLAGS)                                                                                            \
-	-gblso $(RISCV)/lib/libfesvr.so -sv_lib $(dpi-library)/ariane_dpi                                             \
-	-do " set StdArithNoWarnings 1; set NumericStdNoWarnings 1; coverage save -onexit tmp/$@.ucdb; run -a; quit -code [coverage attribute -name TESTSTATUS -concise]"    \
-	${top_level}_optimized +permissive-off                                                                        \
-	+signature=$(riscv-torture-dir)/$(test-location).rtlsim.sig ++$(riscv-torture-dir)/$(test-location) ++$(target-options)
->>>>>>> aa47e4a8
 
 run-torture-log: build
 	vsim${questa_version} +permissive $(questa-flags) -c -lib $(library) +max-cycles=$(max_cycles)+UVM_TESTNAME=$(test_case)                                                     \
