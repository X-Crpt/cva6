#! /usr/bin/env python3
################################################################################
#
# Copyright 2020 OpenHW Group
#
# Licensed under the Solderpad Hardware Licence, Version 2.0 (the "License");
# you may not use this file except in compliance with the License.
# You may obtain a copy of the License at
#
#     https://solderpad.org/licenses/
#
# Unless required by applicable law or agreed to in writing, software
# distributed under the License is distributed on an "AS IS" BASIS,
# WITHOUT WARRANTIES OR CONDITIONS OF ANY KIND, either express or implied.
# See the License for the specific language governing permissions and
# limitations under the License.
#
# SPDX-License-Identifier:Apache-2.0 WITH SHL-2.0
#
################################################################################
#
# ci_check: python script to run a sanity regression.  Intended to be used
#           to check updates prior to a pull-request. Uses the same
#           .metrics.json control script as the Metrics CI tool-chain.
#           Compiles and executes whatever is listed in the "regressions"
#           list-of-dictionaries.
#
# Author: Mike Thompson
#  email: mike@openhwgroup.org
#
# Written with Python 3.6.9 on Ubuntu 18.04.  Your python mileage may vary.
#
# Restriction:
#     - Blindly uses .metrics.json with no ability for user over-ride.
#
# TODO:
#      1. Check results using the "isPass" key.
#      2. Handle Verilator a little more elegantly.
#      3. Terminate if compile fails.
################################################################################

import json
import sys
import os
import argparse
import subprocess
import pprint
import yaml
import re
import distutils.spawn

if (sys.version_info < (3,0,0)):
    print ('Requires python 3')
    exit(1)

################################################################################
# Globals....
name_of_ci_check_regression = '<core>_ci_check_dev' # must match the name of one regression list in .metrics.json
core_tests                  = ['misalign', 'illegal', 'dhrystone', 'fibonacci', 'riscv_ebreak_test_0']
try:
    default_core            = os.environ['CV_CORE']
except KeyError:
    default_core            = 'None'

# This script is run from the "bin" directory, but the paths used by simulator
# commands assume we are at the root of the repo.
topdir = os.path.abspath(os.path.join(os.path.dirname(os.path.realpath(__file__)), '..'))
print('ci_check: topdir  : {}'.format(topdir))

################################################################################
# Command-line arguments

parser = argparse.ArgumentParser()
parser.add_argument("-s", "--simulator",     help="SystemVerilog simulator",                          choices=['dsim', 'xrun', 'vsim', 'vcs', 'riviera'])
parser.add_argument("--core",                help="Set the core to test (default: {})".format(default_core), default=default_core)
parser.add_argument("-d", "--debug",         help="Display debug messages",                           action="store_true")
parser.add_argument("-p", "--print_command", help="Print commands to stdout, do not run",             action="store_true")
parser.add_argument("-c", "--check_only",    help="Check previosu results (do not run)",              action="store_true")
parser.add_argument("-k", "--keep",          help="Keep previous cloned or generated files",          action="store_true")
parser.add_argument("-v", "--verilator",     help="Run Verilator on the CORE testbench",              action="store_true")
parser.add_argument("-u", "--no_uvm",        help="DO NOT run CI regression on the UVM testbench",    action="store_true")
parser.add_argument('--iss',                 help='Force USE_ISS flag to each test run (use 0 or 1), default: Enabled')
parser.add_argument("--repo",                help="Use this repo for the RTL, not one in Makefile",   type=str)
parser.add_argument("--branch",              help="Use this branch for the RTL, not one in Makefile", type=str)
parser.add_argument("--hash",                help="Use this hash for the RTL, not one in Makefile",   type=str)

args   = parser.parse_args()
debug  = 0       # warning, too much info!
prcmd  = 0       # prints cmds to stdout
veril  = 0       # run Verilator on CORE when set
uvm    = 1       # Run UVM CI regression by default
################################################################################

# Set correct simulator output path
if 'CV_RESULTS' in os.environ:
    uvm_results_dir = os.path.abspath(os.getenv('CV_RESULTS'))
else:
    uvm_results_dir = os.path.abspath(os.path.join(topdir, args.core.lower(), 'sim/uvmt'))

sim_results_dir = os.path.abspath(os.path.join(uvm_results_dir, '{}_results'.format(args.simulator)))

################################################################################
# Methods....

# Pretty (or at least, not so ugly) pass/fail summary
def pr_result(line='/really/long/ugly/path/test.log: SIMULATION PASSED'):
    rline = line.decode('utf-8').rstrip()     # remove trailing whitespace
    if not re.search('SIMULATION', rline):
      print('!!! Unexpected test result: {}'.format(rline))
      exit(1)
    plist = rline.split('/')                  # build a list from path
    res   = plist[-1]                         # result we want is in last entry of list
    iii   = res.find(':')                     # ":" is delimiter between file name and pass-or-fail
    rlist = [ res[0:iii], ':', res[-7:] ]     # result list (works becaused " PASSED", " FAILED" and "ABORTED" all have 7 chars)
    print('{: >40} {} {: >7}'.format(*rlist)) # pretty printing: produces "test.log:  PASSED" using default value of arg


# Check results and print something useful
def check_uvm_results(check_only=0):
    fail_count = 0
    expct_fail = 0
    pass_count = 0

    if os.path.exists(sim_results_dir):
        fails = subprocess.Popen('grep "SIMULATION FAILED" `find {} -name "*.log" -print`'.format(sim_results_dir),
                                  stdout=subprocess.PIPE,
                                  stderr=subprocess.STDOUT,
                                  shell="TRUE")
        passes = subprocess.Popen('grep "SIMULATION PASSED" `find {} -name "*.log" -print`'.format(sim_results_dir),
                                  stdout=subprocess.PIPE,
                                  stderr=subprocess.STDOUT,
                                  shell="TRUE")

        print ('\n\nCI Check results:')
        for line in fails.stdout.readlines():
            pr_result(line)
            fail_count += 1
            # TODO: make this a list of known failures (hopefully there won't be that many...)
            if (
                (re.search('riscv_compliance', line.decode('utf-8')))
                # or (re.search('riscv_ebreak', line.decode('utf-8')))
               ):
                expct_fail += 1

        for line in passes.stdout.readlines():
            pr_result(line)
            pass_count += 1

        if (pass_count == 0):
            print ('\nNo UVM logfiles found.\n')
        elif ((not check_only) and ((pass_count+fail_count) != num_tests)):
            print ('CI Check FAILED: Expected '+str(num_tests)+' tests to run but found only '+str(fail_count+pass_count)+' PASSED or FAILED messages');
        elif ((fail_count == 0) and (pass_count >=3)):
            print ('\nCI Check PASSED with no failures.')
            print ('OK to issue a pull-request.\n')
        elif (fail_count == expct_fail):
            print ('\nCI Check PASSED with KNOWN failure(s).')
            print ('OK to issue a pull-request.\n')
        else:
            print ('\nCI Check FAILED with unknown failures.')
            print ('Please fix before issuing a pull-request.\n')
    else:
        print ('\nCI Check FAILED with non-existent sim directory: {}'.format(sim_results_dir))
        print ('Please fix before issuing a pull-request.\n')


def check_core_results(run_count):
    core_runs = subprocess.Popen('grep "EXIT SUCCESS" -R -I ../{}/sim/core/cobj_dir/logs'.format(args.core.lower()),
                                 stdout=subprocess.PIPE,
                                 stderr=subprocess.STDOUT,
                                 shell="TRUE")

    if (run_count == 0):
        print ('\nNo CORE logfiles found.\n')
    else:
        for line in core_runs.stdout.readlines():
            #core_runs = line.decode('utf-8').rstrip()
            print (line.decode('utf-8').rstrip())
            run_count -= 1

        if (run_count == 0):
            print ('\nCI Check of CORE testbench PASSED.\nYou must also run the UVM CI regression before submitting a PR.')
        else:
            print ('\nCI Check of CORE testbench FAILED.')
            print ('Please fix before issuing a pull-request.\n')


# This script may do some unexpected things, so give the user an escape hatch.
def ask_user():
    txt = input("Is this what you want [Y/N]? ")
    if not ((txt == 'Y') or (txt == 'y')):
        exit(1)

# Load regression YAML
def load_regress_yaml(regression):
    '''Load the regression yaml and return the dictionary'''
    full_regression = os.path.join(topdir, '{}/regress'.format(args.core.lower()), regression + '.yaml')
    fh = open(full_regression, 'r')
    # Newer PyYAMLs must specify explicit loader (policy) or will issue warnings
    # Older PyYAMLs will not support the Loader argument
    # So try the new way first, then catch to the old way
    try:
        dict = yaml.load(fh, Loader=yaml.FullLoader)
    except AttributeError:
        dict = yaml.load(fh)
    fh.close()

    return dict

################################################################################
# Handle Command-line arguments

if (args.debug):
    debug = 1

if (args.print_command):
    prcmd = 1

if (args.core == 'None'):
    print('No default core specified in CV_CORE and no --core defined')
    exit(1)

if (not os.path.exists(os.path.join(topdir, args.core.lower(), 'sim/uvmt/Makefile'))):
    print('Core directory for {} not found'.format(args.core))
    exit(1)

if (not args.verilator and args.no_uvm):
    print ('Specifying --no_uvm without --verilator means I do nothing...  Type `ci_check -h` for usage.')
    exit(1)

if (args.check_only):
    if (args.verilator):
        check_core_results(len(core_tests)+1) # +1 because 'make' runs hello-world
    if not (args.no_uvm):
        check_uvm_results(args.check_only)
    exit(0)

if (args.no_uvm):
    uvm = 0

if (args.verilator):
    veril = 1
elif (args.simulator == None):
    print ('Must specify a simulator.  Type `ci_check -h` to see how')
    exit(0)
elif (not(distutils.spawn.find_executable(args.simulator))):
    print ('ERROR: simulator='+args.simulator+' but executable not found')
    exit(0)
else:
    svtool = args.simulator

name_of_ci_check_regression = name_of_ci_check_regression.replace('<core>', args.core.lower())
print('ci_check: core : {}'.format(args.core))
print('ci_check: name_of_ci_check_regression : {}'.format(name_of_ci_check_regression))
os.environ['CV_CORE'] = args.core.upper()

# --print_command is set: do not actually _do_ anything
if not (prcmd):
    if (args.keep):
        print ('Keeping previously cloned version of the RTL plus any previously generated files')
        ask_user()
    else:
        print ('This will delete your previously cloned RTL repo plus all previously generated files')
        ask_user()
        os.chdir(os.path.abspath(os.path.join(topdir, args.core.lower(), 'sim/uvmt')))
        os.system('make clean_all')
        os.chdir(os.path.join(topdir, '{}/sim/core'.format(args.core.lower())))
        os.system('make clean_all')
        os.chdir(os.path.join(topdir, 'bin'))

################################################################################
# script starts here




# This script is run from the "ci" directory, but the paths used by simulator
# commands assume we are at the root of the repo.
os.chdir(topdir)

#
# Step 1: Run the User Regression for the UVM verification environment.
#
# .metrics.json is the CI regression config used by Metrics CI tools.
if (uvm):
    with open(os.path.join(topdir, '.metrics.json')) as f:
      metrics_dict = json.load(f)

    # Get the build command
    for key in metrics_dict:
        if (key == 'builds'):
            builds_dict = metrics_dict['builds']
            if (debug):
                print (json.dumps(builds_dict, indent=2, sort_keys=True))
            for key in builds_dict:
                if (key == 'list'):
                   list_dict = builds_dict['list']
                   if (debug):
                       print (json.dumps(list_dict, indent=2, sort_keys=True))
            for key in list_dict:
                if (key['name'] != 'uvmt_{}'.format(args.core.lower())):
                    continue
                build_cmd_list = (key['cmd']).split()
                build_cmd = ' '.join(build_cmd_list[0:-1])
                build_cmd = build_cmd.replace(' DSIM_WORK=/mux-flow/build/repo/dsim_work', '')
                build_cmd = build_cmd.replace(' SIM_RESULTS=/mux-flow/build/results', '')
                if (build_cmd != ''):
                    build_cmd = build_cmd.replace('dsim', svtool)
                    if (args.repo):
                        build_cmd = build_cmd + ' CV_CORE_REPO=' + args.repo
                    if (args.branch):
                        build_cmd = build_cmd + ' CV_CORE_BRANCH=' + args.branch
                    if (args.hash):
                        build_cmd = build_cmd + ' CV_CORE_HASH=' + args.hash
                    if (prcmd or debug):
                        print(build_cmd)
                    else:
                        os.system(build_cmd)
                        os.chdir(topdir)      # cmd in .metrics.json assumes all cmds start from here
                else:
                    print ('ERROR: cannot find build command in .metrics.json')
                    exit(0)

    # Get the simulation command(s)
    for key in metrics_dict:
        if (key == 'regressions'):
            regressions_dict = metrics_dict['regressions']
            if (debug):
                print (json.dumps(regressions_dict, indent=2))
            for item in regressions_dict:
                if (item['name'] != name_of_ci_check_regression):
                    continue
                else:
                    if (debug):
                        print('Running', name_of_ci_check_regression)

                # Load it in here!
                m = re.search('\-\-file=(\w+)', item['tests']['listCmd'])
                if not m:
                    print('Cannot parse listCmd: {}'.format(item['tests']['listCmd']))
                    exit(1)
                lists_dict = load_regress_yaml(m.group(1))['tests']

                if (debug):
                    pprint.pprint(lists_dict)

                num_tests = 0
                for key in lists_dict.values():
                    run_cmd = key['cmd']

                    if run_cmd == '':
                        print ('ERROR: cannot find run command in .metrics.json')
                        exit(1)

                    try:
                        if key['num'] > 1:
                            num = key['num']
                    except KeyError:
                        num = 1

                    # The iss command-line switch takes precedence,
                    # Otherwise use what is in the regression yaml if defined
                    # Otherwise set to 1
                    if args.iss != None:
                        iss = int(args.iss)
                    else:
                        try:
                            iss = key['iss']
                        except KeyError:
                            iss = 1

                    for n in range(num):
                        # Add directory
                        full_run_cmd = 'cd {}; {}'.format(key['dir'], run_cmd)
                        # Add SIMULATOR
                        full_run_cmd += ' SIMULATOR={}'.format(svtool)
                        # Add indices
                        full_run_cmd += ' GEN_START_INDEX={} RUN_INDEX={}'.format(n, n)
                        # Add ISS
                        full_run_cmd += ' USE_ISS={}'.format('YES' if iss else 'NO')

                        # Only DSIM can run corev-dv (riscv-dv) at present
                        if ( svtool == 'dsim' or svtool == 'xrun' or svtool == 'vsim' or svtool == 'riviera' or svtool == 'vcs'):
                            num_tests+=1
                            if (prcmd or debug):
                                print(full_run_cmd)
                            else:
                                os.system(full_run_cmd)
                                os.chdir(topdir)      # cmd in .metrics.json assumes all cmds start from here
                        else:
                            num_tests+=1
                            if not ( re.search('corev_', full_run_cmd) ):
                                if (prcmd or debug):
                                    print(full_run_cmd)
                                else:
                                    os.system(full_run_cmd)
                                    os.chdir(topdir)      # cmd in .metrics.json assumes all cmds start from here

else:  # if(uvm):
    print ('Not running UVM CI regression')

#
# Step 2: Optionally run a few testcases on the CORE testbench using verilator.
# TODO: this is pretty brain-dead...
#
if  (veril):
    print ('Running Verilator tests on CORE testbench...')
    if (debug):
        print('{}/sim/core'.format(args.core.lower()))
    os.chdir(os.path.join(topdir,'{}/sim/core'.format(args.core.lower())))

    if (prcmd or debug):
        print('make')
        for core_test in core_tests:
            print('make veri-test TEST=' + core_test)
    if not (prcmd):
        os.system('make')
        for core_test in core_tests:
<<<<<<< HEAD
            os.system('make veri-test TEST=' + core_test)
    
=======
            os.system('make custom CUSTOM_PROG=' + core_test)

>>>>>>> 9cbef865
os.chdir(topdir)      # cmd in .metrics.json assumes all cmds start from here

# Unless this is just a run to dump simulation commands (--print_commands),
# grep results out of the logfiles and print to stdout
os.chdir('bin')
if not (prcmd):
    if (veril):
        check_core_results(len(core_tests)+1) # +1 because 'make' runs hello-world
    if (uvm):
        check_uvm_results()
    else:
        print ('UVM CI Regression not run. (Please do so before issuing a pull-request.)')

## end ##<|MERGE_RESOLUTION|>--- conflicted
+++ resolved
@@ -416,13 +416,8 @@
     if not (prcmd):
         os.system('make')
         for core_test in core_tests:
-<<<<<<< HEAD
             os.system('make veri-test TEST=' + core_test)
-    
-=======
-            os.system('make custom CUSTOM_PROG=' + core_test)
-
->>>>>>> 9cbef865
+
 os.chdir(topdir)      # cmd in .metrics.json assumes all cmds start from here
 
 # Unless this is just a run to dump simulation commands (--print_commands),
