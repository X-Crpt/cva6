// Copyright 2020 OpenHW Group
// Copyright 2020 Datum Technology Corporation
// Copyright 2020 Silicon Labs, Inc.
//
// Licensed under the Solderpad Hardware Licence, Version 2.0 (the "License");
// you may not use this file except in compliance with the License.
// You may obtain a copy of the License at
// 
//     https://solderpad.org/licenses/
// 
// Unless required by applicable law or agreed to in writing, software
// distributed under the License is distributed on an "AS IS" BASIS,
// WITHOUT WARRANTIES OR CONDITIONS OF ANY KIND, either express or implied.
// See the License for the specific language governing permissions and
// limitations under the License.


`ifndef __UVME_CV32_ENV_SV__
`define __UVME_CV32_ENV_SV__


/**
 * Top-level component that encapsulates, builds and connects all other
 * CV32 environment components.
 */
class uvme_cv32_env_c extends uvm_env;
   
   // Objects
   uvme_cv32_cfg_c    cfg;
   uvme_cv32_cntxt_c  cntxt;
   
   // Register Abstraction Layer (RAL)
   uvme_cv32_ral_c           ral;
   //uvma_debug_reg_adapter_c  reg_adapter;
   
   // Components
   uvme_cv32_cov_model_c  cov_model;
   uvme_cv32_prd_c        predictor;
   uvme_cv32_sb_c         sb;
   uvme_cv32_vsqr_c       vsequencer;
   
   // Agents
<<<<<<< HEAD
   uvma_clknrst_agent_c  clknrst_agent;
   uvma_debug_agent_c  debug_agent;
=======
   uvma_clknrst_agent_c   clknrst_agent;
   uvma_interrupt_agent_c interrupt_agent;
   //uvma_debug_agent_c  debug_agen
>>>>>>> 1b97cc72
   
   

   `uvm_component_utils_begin(uvme_cv32_env_c)
      `uvm_field_object(cfg  , UVM_DEFAULT)
      `uvm_field_object(cntxt, UVM_DEFAULT)
   `uvm_component_utils_end
   
   
   /**
    * Default constructor.
    */
   extern function new(string name="uvme_cv32_env", uvm_component parent=null);
   
   /**
    * 1. Ensures cfg & cntxt handles are not null
    * 2. Assigns cfg and cntxt handles via assign_cfg() & assign_cntxt()
    * 3. Builds all components via create_<x>()
    */
   extern virtual function void build_phase(uvm_phase phase);
   
   /**
    * 1. Connects agents to predictor via connect_predictor()
    * 2. Connects ral to predictor & provisioning agent via connect_ral()
    * 3. Connects predictor & agents to scoreboard via connect_scoreboard()
    * 4. Assembles virtual sequencer handles via assemble_vsequencer()
    * 5. Connects agents to coverage model via connect_coverage_model()
    */
   extern virtual function void connect_phase(uvm_phase phase);
   
   /**
    * Assigns configuration handles to components using UVM Configuration Database.
    */
   extern virtual function void assign_cfg();
   
   /**
    * Assigns context handles to components using UVM Configuration Database.
    */
   extern virtual function void assign_cntxt();
   
   /**
    * Creates agent components.
    */
   extern virtual function void create_agents();
   
   /**
    * Creates ral_adapter which translates to/from ral to debug_agent.
    */
   extern virtual function void create_ral_adapter();
   
   /**
    * Creates additional (non-agent) environment components (and objects).
    */
   extern virtual function void create_env_components();
   
   /**
    * Creates environment's virtual sequencer.
    */
   extern virtual function void create_vsequencer();
   
   /**
    * Creates environment's coverage model.
    */
   extern virtual function void create_cov_model();
   
   /**
    * Connects agents to predictor.
    */
   extern virtual function void connect_predictor();
   
   /**
    * Connects scoreboards components to agents/predictor.
    */
   extern virtual function void connect_scoreboard();
   
   /**
    * Connects RAL to provisioning agent (debug_agent).
    */
   extern virtual function void connect_ral();
   
   /**
    * Connects environment coverage model to agents/scoreboards/predictor.
    */
   extern virtual function void connect_coverage_model();
   
   /**
    * Assembles virtual sequencer from agent sequencers.
    */
   extern virtual function void assemble_vsequencer();
   
endclass : uvme_cv32_env_c


function uvme_cv32_env_c::new(string name="uvme_cv32_env", uvm_component parent=null);
   
   super.new(name, parent);
   
endfunction : new


function void uvme_cv32_env_c::build_phase(uvm_phase phase);
   
   super.build_phase(phase);
   
   void'(uvm_config_db#(uvme_cv32_cfg_c)::get(this, "", "cfg", cfg));
   if (!cfg) begin
      `uvm_fatal("CFG", "Configuration handle is null")
   end
   else begin
      `uvm_info("CFG", $sformatf("Found configuration handle:\n%s", cfg.sprint()), UVM_DEBUG)
   end
   
   if (cfg.enabled) begin
      void'(uvm_config_db#(uvme_cv32_cntxt_c)::get(this, "", "cntxt", cntxt));
      if (!cntxt) begin
         `uvm_info("CNTXT", "Context handle is null; creating.", UVM_DEBUG)
         cntxt = uvme_cv32_cntxt_c::type_id::create("cntxt");
      end
      
      assign_cfg           ();
      assign_cntxt         ();
      create_agents        ();
      create_ral_adapter   ();
      create_env_components();
      
      if (cfg.is_active) begin
         create_vsequencer();
      end
      
      if (cfg.cov_model_enabled) begin
         create_cov_model();
      end
   end
   
endfunction : build_phase


function void uvme_cv32_env_c::connect_phase(uvm_phase phase);
   
   super.connect_phase(phase);
   
   if (cfg.enabled) begin
      if (cfg.scoreboarding_enabled) begin
         connect_predictor ();
         connect_scoreboard();
      end
      
      if (cfg.is_active) begin
         connect_ral();
         assemble_vsequencer();
      end
      
      if (cfg.cov_model_enabled) begin
         connect_coverage_model();
      end
   end
   
endfunction: connect_phase


function void uvme_cv32_env_c::assign_cfg();
   
   uvm_config_db#(uvme_cv32_cfg_c)::set(this, "*", "cfg", cfg);
   uvm_config_db#(uvma_clknrst_cfg_c)::set(this, "*clknrst_agent", "cfg", cfg.clknrst_cfg);
<<<<<<< HEAD
   uvm_config_db#(uvma_debug_cfg_c)::set(this, "debug_agent", "cfg", cfg.debug_cfg);
=======
   uvm_config_db#(uvma_interrupt_cfg_c)::set(this, "*interrupt_agent", "cfg", cfg.interrupt_cfg);
   //uvm_config_db#(uvma_debug_cfg_c)::set(this, "debug_agent", "cfg", cfg.debug_cfg);
>>>>>>> 1b97cc72
   
endfunction: assign_cfg


function void uvme_cv32_env_c::assign_cntxt();
   
   uvm_config_db#(uvme_cv32_cntxt_c)::set(this, "*", "cntxt", cntxt);
   uvm_config_db#(uvma_clknrst_cntxt_c)::set(this, "clknrst_agent", "cntxt", cntxt.clknrst_cntxt);
<<<<<<< HEAD
   uvm_config_db#(uvma_debug_cntxt_c)::set(this, "debug_agent", "cntxt", cntxt.debug_cntxt);
=======
   uvm_config_db#(uvma_interrupt_cntxt_c)::set(this, "interrupt_agent", "cntxt", cntxt.interrupt_cntxt);
   //uvm_config_db#(uvma_debug_cntxt_c)::set(this, "debug_agent", "cntxt", cntxt.debug_cntxt);
>>>>>>> 1b97cc72
   
endfunction: assign_cntxt


function void uvme_cv32_env_c::create_agents();
   
   clknrst_agent = uvma_clknrst_agent_c::type_id::create("clknrst_agent", this);
<<<<<<< HEAD
   debug_agent = uvma_debug_agent_c::type_id::create("debug_agent", this);
=======
   interrupt_agent = uvma_interrupt_agent_c::type_id::create("interrupt_agent", this);
   //debug_agent = uvma_debug_agent_c::type_id::create("debug_agent", this);
>>>>>>> 1b97cc72
   
endfunction: create_agents


function void uvme_cv32_env_c::create_env_components();
   
   if (cfg.scoreboarding_enabled) begin
      predictor = uvme_cv32_prd_c::type_id::create("predictor", this);
      sb        = uvme_cv32_sb_c ::type_id::create("sb"       , this);
   end
   
endfunction: create_env_components


function void uvme_cv32_env_c::create_ral_adapter();
   
   //reg_adapter = uvma_debug_reg_adapter_c::type_id::create("reg_adapter");
   ral = cfg.ral;
   
endfunction: create_ral_adapter


function void uvme_cv32_env_c::create_vsequencer();
   
   vsequencer = uvme_cv32_vsqr_c::type_id::create("vsequencer", this);
   
endfunction: create_vsequencer

function void uvme_cv32_env_c::create_cov_model();
   
   cov_model = uvme_cv32_cov_model_c::type_id::create("cov_model", this);
   void'(uvm_config_db#(virtual uvmt_cv32_isa_covg_if)::get(this, "", "isa_covg_vif", cntxt.isa_covg_vif));
   if (cntxt.isa_covg_vif == null) begin
      `uvm_fatal("CNTXT", $sformatf("No uvmt_cv32_isa_covg_if found in config database"))
   end
endfunction: create_cov_model


function void uvme_cv32_env_c::connect_predictor();
   
   //debug_agent.mon_ap.connect(predictor.debug_export);
   //clknrst_agent.mon_ap.connect(predictor.clknrst_export);
   // TODO Connect agents monitor analysis ports to predictor
   
endfunction: connect_predictor


function void uvme_cv32_env_c::connect_scoreboard();
   
   // TODO Connect agents -> scoreboard
   //      Ex: debug_agent.mon_ap.connect(sb.debug_sb.act_export);
   
   // TODO Connect predictor -> scoreboard
   //      Ex: predictor.debug_ap.connect(sb.debug_sb.exp_export);
   
endfunction: connect_scoreboard


function void uvme_cv32_env_c::connect_ral();
   
   //ral.default_map.set_sequencer(debug_agent.sequencer, reg_adapter);
   //ral.default_map.set_auto_predict(1);
   
endfunction: connect_ral


function void uvme_cv32_env_c::connect_coverage_model();
   
   // TODO Implement uvme_cv32_env_c::connect_coverage_model()
   //      Ex: debug_agent.mon_ap.connect(cov_model.debug_export);
   
endfunction: connect_coverage_model


function void uvme_cv32_env_c::assemble_vsequencer();
   
   vsequencer.clknrst_sequencer = clknrst_agent.sequencer;
<<<<<<< HEAD
   vsequencer.debug_sequencer   = debug_agent.sequencer;
=======
   vsequencer.interrupt_sequencer = interrupt_agent.sequencer;
   //vsequencer.debug_sequencer   = debug_agent.sequencer;
>>>>>>> 1b97cc72
   
endfunction: assemble_vsequencer


`endif // __UVME_CV32_ENV_SV__<|MERGE_RESOLUTION|>--- conflicted
+++ resolved
@@ -40,14 +40,9 @@
    uvme_cv32_vsqr_c       vsequencer;
    
    // Agents
-<<<<<<< HEAD
-   uvma_clknrst_agent_c  clknrst_agent;
-   uvma_debug_agent_c  debug_agent;
-=======
    uvma_clknrst_agent_c   clknrst_agent;
    uvma_interrupt_agent_c interrupt_agent;
-   //uvma_debug_agent_c  debug_agen
->>>>>>> 1b97cc72
+   uvma_debug_agent_c  debug_agent;
    
    
 
@@ -212,12 +207,8 @@
    
    uvm_config_db#(uvme_cv32_cfg_c)::set(this, "*", "cfg", cfg);
    uvm_config_db#(uvma_clknrst_cfg_c)::set(this, "*clknrst_agent", "cfg", cfg.clknrst_cfg);
-<<<<<<< HEAD
+   uvm_config_db#(uvma_interrupt_cfg_c)::set(this, "*interrupt_agent", "cfg", cfg.interrupt_cfg);
    uvm_config_db#(uvma_debug_cfg_c)::set(this, "debug_agent", "cfg", cfg.debug_cfg);
-=======
-   uvm_config_db#(uvma_interrupt_cfg_c)::set(this, "*interrupt_agent", "cfg", cfg.interrupt_cfg);
-   //uvm_config_db#(uvma_debug_cfg_c)::set(this, "debug_agent", "cfg", cfg.debug_cfg);
->>>>>>> 1b97cc72
    
 endfunction: assign_cfg
 
@@ -226,12 +217,8 @@
    
    uvm_config_db#(uvme_cv32_cntxt_c)::set(this, "*", "cntxt", cntxt);
    uvm_config_db#(uvma_clknrst_cntxt_c)::set(this, "clknrst_agent", "cntxt", cntxt.clknrst_cntxt);
-<<<<<<< HEAD
+   uvm_config_db#(uvma_interrupt_cntxt_c)::set(this, "interrupt_agent", "cntxt", cntxt.interrupt_cntxt);
    uvm_config_db#(uvma_debug_cntxt_c)::set(this, "debug_agent", "cntxt", cntxt.debug_cntxt);
-=======
-   uvm_config_db#(uvma_interrupt_cntxt_c)::set(this, "interrupt_agent", "cntxt", cntxt.interrupt_cntxt);
-   //uvm_config_db#(uvma_debug_cntxt_c)::set(this, "debug_agent", "cntxt", cntxt.debug_cntxt);
->>>>>>> 1b97cc72
    
 endfunction: assign_cntxt
 
@@ -239,12 +226,8 @@
 function void uvme_cv32_env_c::create_agents();
    
    clknrst_agent = uvma_clknrst_agent_c::type_id::create("clknrst_agent", this);
-<<<<<<< HEAD
+   interrupt_agent = uvma_interrupt_agent_c::type_id::create("interrupt_agent", this);
    debug_agent = uvma_debug_agent_c::type_id::create("debug_agent", this);
-=======
-   interrupt_agent = uvma_interrupt_agent_c::type_id::create("interrupt_agent", this);
-   //debug_agent = uvma_debug_agent_c::type_id::create("debug_agent", this);
->>>>>>> 1b97cc72
    
 endfunction: create_agents
 
@@ -322,12 +305,8 @@
 function void uvme_cv32_env_c::assemble_vsequencer();
    
    vsequencer.clknrst_sequencer = clknrst_agent.sequencer;
-<<<<<<< HEAD
+   vsequencer.interrupt_sequencer = interrupt_agent.sequencer;
    vsequencer.debug_sequencer   = debug_agent.sequencer;
-=======
-   vsequencer.interrupt_sequencer = interrupt_agent.sequencer;
-   //vsequencer.debug_sequencer   = debug_agent.sequencer;
->>>>>>> 1b97cc72
    
 endfunction: assemble_vsequencer
 
